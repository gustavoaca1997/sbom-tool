<!-- All csproj package references should not include version numbers. The version numbers are set using this props file. -->
<Project>
<<<<<<< HEAD
  <ItemDefinitionGroup>
    <PackageVersion>
      <!-- Do not share compile-time dependencies transitively.  This requires that all projects reference all packages -->
      <PrivateAssets>Compile</PrivateAssets>
    </PackageVersion>
  </ItemDefinitionGroup>
  <PropertyGroup>
    <ComponentDetectionPackageVersion>4.0.11</ComponentDetectionPackageVersion>
  </PropertyGroup>
  <ItemGroup>
    <PackageVersion Include="AutoMapper" Version="10.1.1" />
    <PackageVersion Include="AutoMapper.Extensions.Microsoft.DependencyInjection" Version="8.1.1" />
    <PackageVersion Include="coverlet.collector" Version="6.0.0" />
    <PackageVersion Include="FluentAssertions" Version="6.12.0" />
    <PackageVersion Include="Microsoft.Build.Utilities.Core" Version="17.8.3" />
    <PackageVersion Include="MSTest.TestAdapter" Version="3.1.1" />
    <PackageVersion Include="MSTest.TestFramework" Version="3.1.1" />
    <PackageVersion Include="Microsoft.ComponentDetection.Common" Version="$(ComponentDetectionPackageVersion)" />
    <PackageVersion Include="Microsoft.ComponentDetection.Contracts" Version="$(ComponentDetectionPackageVersion)" />
    <PackageVersion Include="Microsoft.ComponentDetection.Detectors" Version="$(ComponentDetectionPackageVersion)" />
    <PackageVersion Include="Microsoft.ComponentDetection.Orchestrator" Version="$(ComponentDetectionPackageVersion)" />
    <PackageVersion Include="Microsoft.Extensions.DependencyInjection" Version="7.0.0" />
    <PackageVersion Include="Microsoft.Extensions.DependencyInjection.Abstractions" Version="8.0.0" />
    <PackageVersion Include="Microsoft.Extensions.Hosting" Version="7.0.1" />
    <PackageVersion Include="Microsoft.Extensions.Http" Version="7.0.0" />
    <PackageVersion Include="Microsoft.Extensions.Logging.Abstractions" Version="7.0.1" />
    <PackageVersion Include="Microsoft.NET.Test.Sdk" Version="17.7.2" />
    <PackageVersion Include="Microsoft.SourceLink.GitHub" Version="1.1.1" />
    <PackageVersion Include="Microsoft.VisualStudio.Threading.Analyzers" Version="17.7.30" />
    <PackageVersion Include="MinVer" Version="4.3.0" />
    <PackageVersion Include="Mono.Posix.NETStandard" Version="1.0.0" Condition="'$(TargetFramework)' == 'net6.0'" />
    <PackageVersion Include="Moq" Version="4.17.2" />
    <PackageVersion Include="Newtonsoft.Json" Version="13.0.3" />
    <PackageVersion Include="NuGet.Configuration" Version="6.7.0" />
    <PackageVersion Include="NuGet.Frameworks" Version="6.7.0" />
    <PackageVersion Include="packageurl-dotnet" Version="1.1.0" />
    <PackageVersion Include="PowerArgs" Version="3.6.0" />
    <PackageVersion Include="Scrutor" Version="4.2.0" />
    <PackageVersion Include="Serilog.Extensions.Hosting" Version="7.0.0" />
    <PackageVersion Include="Serilog.Sinks.Async" Version="1.5.0" />
    <PackageVersion Include="Serilog.Sinks.Console" Version="4.1.0" />
    <PackageVersion Include="Serilog.Sinks.File" Version="5.0.0" />
    <PackageVersion Include="Serilog.Sinks.Map" Version="1.0.2" />
    <PackageVersion Include="Spectre.Console.Cli" Version="0.47.0" />
    <PackageVersion Include="StyleCop.Analyzers" Version="1.2.0-beta.507" />
    <PackageVersion Include="System.IO.FileSystem.AccessControl" Version="5.0.0" />
    <PackageVersion Include="System.Linq.Async" Version="6.0.1" />
    <PackageVersion Include="System.Memory" Version="4.5.5" />
    <PackageVersion Include="System.Private.Uri" Version="4.3.2" />
    <PackageVersion Include="System.Reactive" Version="5.0.0" />
    <PackageVersion Include="System.Runtime.Loader" Version="4.3.0" />
    <PackageVersion Include="System.Text.Json" Version="7.0.3" />
    <PackageVersion Include="System.Threading.Channels" Version="6.0.0" />
    <PackageVersion Include="System.Threading.Tasks.Dataflow" Version="4.11.1" />
    <PackageVersion Include="System.Threading.Tasks.Extensions" Version="4.5.4" />
  </ItemGroup>
=======
    <ItemDefinitionGroup>
        <PackageVersion>
            <!-- Do not share compile-time dependencies transitively.  This requires that all projects reference all packages -->
            <PrivateAssets>Compile</PrivateAssets>
        </PackageVersion>
    </ItemDefinitionGroup>
    <PropertyGroup>
        <ComponentDetectionPackageVersion>4.2.2</ComponentDetectionPackageVersion>
    </PropertyGroup>
    <ItemGroup>
        <PackageVersion Include="AutoMapper" Version="10.1.1" />
        <PackageVersion Include="AutoMapper.Extensions.Microsoft.DependencyInjection" Version="8.1.1" />
        <PackageVersion Include="coverlet.collector" Version="6.0.0" />
        <PackageVersion Include="FluentAssertions" Version="6.12.0" />
        <PackageVersion Include="MSTest.TestAdapter" Version="3.1.1" />
        <PackageVersion Include="MSTest.TestFramework" Version="3.1.1" />
        <PackageVersion Include="Microsoft.ComponentDetection.Common" Version="$(ComponentDetectionPackageVersion)" />
        <PackageVersion Include="Microsoft.ComponentDetection.Contracts" Version="$(ComponentDetectionPackageVersion)" />
        <PackageVersion Include="Microsoft.ComponentDetection.Detectors" Version="$(ComponentDetectionPackageVersion)" />
        <PackageVersion Include="Microsoft.ComponentDetection.Orchestrator" Version="$(ComponentDetectionPackageVersion)" />
        <PackageVersion Include="Microsoft.Extensions.DependencyInjection" Version="7.0.0" />
        <PackageVersion Include="Microsoft.Extensions.DependencyInjection.Abstractions" Version="8.0.0" />
        <PackageVersion Include="Microsoft.Extensions.Hosting" Version="7.0.1" />
        <PackageVersion Include="Microsoft.Extensions.Http" Version="7.0.0" />
        <PackageVersion Include="Microsoft.Extensions.Logging.Abstractions" Version="7.0.1" />
        <PackageVersion Include="Microsoft.NET.Test.Sdk" Version="17.7.2" />
        <PackageVersion Include="Microsoft.SourceLink.GitHub" Version="1.1.1" />
        <PackageVersion Include="Microsoft.VisualStudio.Threading.Analyzers" Version="17.7.30" />
        <PackageVersion Include="MinVer" Version="4.3.0" />
        <PackageVersion Include="Mono.Posix.NETStandard" Version="1.0.0" Condition="'$(TargetFramework)' == 'net6.0'"/>
        <PackageVersion Include="Moq" Version="4.17.2" />
        <PackageVersion Include="Newtonsoft.Json" Version="13.0.3" />
        <PackageVersion Include="NuGet.Configuration" Version="6.9.1" />
        <PackageVersion Include="NuGet.Frameworks" Version="6.9.1" />
        <PackageVersion Include="packageurl-dotnet" Version="1.1.0" />
        <PackageVersion Include="PowerArgs" Version="3.6.0" />
        <PackageVersion Include="Scrutor" Version="4.2.0" />
        <PackageVersion Include="Serilog.Extensions.Hosting" Version="7.0.0" />
        <PackageVersion Include="Serilog.Sinks.Async" Version="1.5.0" />
        <PackageVersion Include="Serilog.Sinks.Console" Version="4.1.0" />
        <PackageVersion Include="Serilog.Sinks.File" Version="5.0.0" />
        <PackageVersion Include="Serilog.Sinks.Map" Version="1.0.2" />
        <PackageVersion Include="Spectre.Console.Cli" Version="0.48.0" />
        <PackageVersion Include="StyleCop.Analyzers" Version="1.2.0-beta.507" />
        <PackageVersion Include="System.IO.FileSystem.AccessControl" Version="5.0.0" />
        <PackageVersion Include="System.Linq.Async" Version="6.0.1" />
        <PackageVersion Include="System.Memory" Version="4.5.5" />
        <PackageVersion Include="System.Private.Uri" Version="4.3.2" />
        <PackageVersion Include="System.Reactive" Version="5.0.0" />
        <PackageVersion Include="System.Runtime.Loader" Version="4.3.0" />
        <PackageVersion Include="System.Text.Json" Version="7.0.3" />
        <PackageVersion Include="System.Threading.Channels" Version="6.0.0" />
        <PackageVersion Include="System.Threading.Tasks.Dataflow" Version="4.11.1" />
        <PackageVersion Include="System.Threading.Tasks.Extensions" Version="4.5.4" />
    </ItemGroup>
>>>>>>> 0b4db48c
</Project><|MERGE_RESOLUTION|>--- conflicted
+++ resolved
@@ -1,63 +1,5 @@
 <!-- All csproj package references should not include version numbers. The version numbers are set using this props file. -->
 <Project>
-<<<<<<< HEAD
-  <ItemDefinitionGroup>
-    <PackageVersion>
-      <!-- Do not share compile-time dependencies transitively.  This requires that all projects reference all packages -->
-      <PrivateAssets>Compile</PrivateAssets>
-    </PackageVersion>
-  </ItemDefinitionGroup>
-  <PropertyGroup>
-    <ComponentDetectionPackageVersion>4.0.11</ComponentDetectionPackageVersion>
-  </PropertyGroup>
-  <ItemGroup>
-    <PackageVersion Include="AutoMapper" Version="10.1.1" />
-    <PackageVersion Include="AutoMapper.Extensions.Microsoft.DependencyInjection" Version="8.1.1" />
-    <PackageVersion Include="coverlet.collector" Version="6.0.0" />
-    <PackageVersion Include="FluentAssertions" Version="6.12.0" />
-    <PackageVersion Include="Microsoft.Build.Utilities.Core" Version="17.8.3" />
-    <PackageVersion Include="MSTest.TestAdapter" Version="3.1.1" />
-    <PackageVersion Include="MSTest.TestFramework" Version="3.1.1" />
-    <PackageVersion Include="Microsoft.ComponentDetection.Common" Version="$(ComponentDetectionPackageVersion)" />
-    <PackageVersion Include="Microsoft.ComponentDetection.Contracts" Version="$(ComponentDetectionPackageVersion)" />
-    <PackageVersion Include="Microsoft.ComponentDetection.Detectors" Version="$(ComponentDetectionPackageVersion)" />
-    <PackageVersion Include="Microsoft.ComponentDetection.Orchestrator" Version="$(ComponentDetectionPackageVersion)" />
-    <PackageVersion Include="Microsoft.Extensions.DependencyInjection" Version="7.0.0" />
-    <PackageVersion Include="Microsoft.Extensions.DependencyInjection.Abstractions" Version="8.0.0" />
-    <PackageVersion Include="Microsoft.Extensions.Hosting" Version="7.0.1" />
-    <PackageVersion Include="Microsoft.Extensions.Http" Version="7.0.0" />
-    <PackageVersion Include="Microsoft.Extensions.Logging.Abstractions" Version="7.0.1" />
-    <PackageVersion Include="Microsoft.NET.Test.Sdk" Version="17.7.2" />
-    <PackageVersion Include="Microsoft.SourceLink.GitHub" Version="1.1.1" />
-    <PackageVersion Include="Microsoft.VisualStudio.Threading.Analyzers" Version="17.7.30" />
-    <PackageVersion Include="MinVer" Version="4.3.0" />
-    <PackageVersion Include="Mono.Posix.NETStandard" Version="1.0.0" Condition="'$(TargetFramework)' == 'net6.0'" />
-    <PackageVersion Include="Moq" Version="4.17.2" />
-    <PackageVersion Include="Newtonsoft.Json" Version="13.0.3" />
-    <PackageVersion Include="NuGet.Configuration" Version="6.7.0" />
-    <PackageVersion Include="NuGet.Frameworks" Version="6.7.0" />
-    <PackageVersion Include="packageurl-dotnet" Version="1.1.0" />
-    <PackageVersion Include="PowerArgs" Version="3.6.0" />
-    <PackageVersion Include="Scrutor" Version="4.2.0" />
-    <PackageVersion Include="Serilog.Extensions.Hosting" Version="7.0.0" />
-    <PackageVersion Include="Serilog.Sinks.Async" Version="1.5.0" />
-    <PackageVersion Include="Serilog.Sinks.Console" Version="4.1.0" />
-    <PackageVersion Include="Serilog.Sinks.File" Version="5.0.0" />
-    <PackageVersion Include="Serilog.Sinks.Map" Version="1.0.2" />
-    <PackageVersion Include="Spectre.Console.Cli" Version="0.47.0" />
-    <PackageVersion Include="StyleCop.Analyzers" Version="1.2.0-beta.507" />
-    <PackageVersion Include="System.IO.FileSystem.AccessControl" Version="5.0.0" />
-    <PackageVersion Include="System.Linq.Async" Version="6.0.1" />
-    <PackageVersion Include="System.Memory" Version="4.5.5" />
-    <PackageVersion Include="System.Private.Uri" Version="4.3.2" />
-    <PackageVersion Include="System.Reactive" Version="5.0.0" />
-    <PackageVersion Include="System.Runtime.Loader" Version="4.3.0" />
-    <PackageVersion Include="System.Text.Json" Version="7.0.3" />
-    <PackageVersion Include="System.Threading.Channels" Version="6.0.0" />
-    <PackageVersion Include="System.Threading.Tasks.Dataflow" Version="4.11.1" />
-    <PackageVersion Include="System.Threading.Tasks.Extensions" Version="4.5.4" />
-  </ItemGroup>
-=======
     <ItemDefinitionGroup>
         <PackageVersion>
             <!-- Do not share compile-time dependencies transitively.  This requires that all projects reference all packages -->
@@ -113,5 +55,4 @@
         <PackageVersion Include="System.Threading.Tasks.Dataflow" Version="4.11.1" />
         <PackageVersion Include="System.Threading.Tasks.Extensions" Version="4.5.4" />
     </ItemGroup>
->>>>>>> 0b4db48c
 </Project>